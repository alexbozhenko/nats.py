--- conflicted
+++ resolved
@@ -123,29 +123,15 @@
         return resp['success']
 
     async def purge_stream(
-<<<<<<< HEAD
-        self, name: str, req: api.StreamPurgeRequest = None
-=======
         self,
         name: str,
         seq: Optional[int] = None,
         subject: Optional[str] = None,
         keep: Optional[int] = None
->>>>>>> c952a9f9
     ) -> bool:
         """
         Purge a stream by name.
         """
-<<<<<<< HEAD
-        if req is not None:
-            req = json.dumps(req.as_dict()).encode()
-        else:
-            req: bytes = b''
-
-        resp = await self._api_request(
-            f"{self._prefix}.STREAM.PURGE.{name}",
-            req=req,
-=======
         stream_req = {}
         if seq:
             stream_req['seq'] = seq
@@ -158,7 +144,6 @@
         resp = await self._api_request(
             f"{self._prefix}.STREAM.PURGE.{name}",
             req.encode(),
->>>>>>> c952a9f9
             timeout=self._timeout
         )
         return resp['success']
