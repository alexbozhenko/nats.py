--- conflicted
+++ resolved
@@ -5,11 +5,8 @@
 import random
 import string
 import time
-<<<<<<< HEAD
 import unittest
 from unittest import mock
-=======
->>>>>>> cb4bf45d
 import uuid
 import json
 
